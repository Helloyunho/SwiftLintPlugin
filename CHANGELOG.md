## Master

##### Breaking

* None.

##### Enhancements

<<<<<<< HEAD
* Make `trailing_comma` rule autocorrectable.  
  [Samuel Susla](https://github.com/sammy-SC)
  [Jeremy David Giesbrecht](https://github.com/SDGGiesbrecht)
  [#1326](https://github.com/realm/SwiftLint/issues/1326)
=======
* Fix false positives on `for_where` rule and skip violation on
  complex conditions.  
  [Marcelo Fabri](https://github.com/marcelofabri)
  [#1387](https://github.com/realm/SwiftLint/issues/1387)
>>>>>>> ee90273d

##### Bug Fixes

* None.

## 0.17.0: Extra Rinse Cycle

##### Breaking

* `variable_name` rule (`VariableNameRule`) is now `identifier_name`
  (`IdentifierNameRule`) as it validates other identifiers as well.  
  [Marcelo Fabri](https://github.com/marcelofabri)
  [#663](https://github.com/realm/SwiftLint/issues/663)

* Fix `sorted_imports` rule to sort ignoring case.  
  [Keith Smiley](https://github.com/keith)
  [#1185](https://github.com/realm/SwiftLint/issues/1185)

* Temporarily disable cache when linting. This will be re-enabled in a future
  version after important cache-related issues have been addressed.  
  [Marcelo Fabri](https://github.com/marcelofabri)

##### Enhancements

* Add `implicitly_unwrapped_optional` opt-in rule that warns against using
  implicitly unwrapped optionals, except cases when this IUO is an IBOutlet.
  [Siarhei Fedartsou](https://github.com/SiarheiFedartsou)
  [#56](https://github.com/realm/SwiftLint/issues/56)

* Performance improvements to `generic_type_name`, `redundant_nil_coalescing`,
  `mark`, `first_where` and `vertical_whitespace` rules.
  [Marcelo Fabri](https://github.com/marcelofabri)

* Add `discarded_notification_center_observer` rule that warns when the result
  of `NotificationCenter.addObserver(forName:object:queue:using:)` is not stored
  so it can be removed later.
  [Marcelo Fabri](https://github.com/marcelofabri)
  [#1062](https://github.com/realm/SwiftLint/issues/1062)

* Add `notification_center_detachment` rule that warns against an object
  removing itself from `NotificationCenter` in an unsafe location.  
  [Marcelo Fabri](https://github.com/marcelofabri)
  [#1061](https://github.com/realm/SwiftLint/issues/1061)

* Accept `AnyObject` and `NSObjectProtocol` in `class_delegate_protocol`.  
  [Jon Shier](https://github.com/jshier)
  [#1261](https://github.com/realm/SwiftLint/issues/1261)

* Add `ignores_function_declarations` and `ignores_comments` as options to
  `LineLengthRule`.
  [Michael L. Welles](https://github.com/mlwelles)
  [#598](https://github.com/realm/SwiftLint/issues/598)
  [#975](https://github.com/realm/SwiftLint/issues/975)

* Add `for_where` rule that validates that `where` is used in a `for` loop
  instead of a single `if` expression inside the loop.  
  [Marcelo Fabri](https://github.com/marcelofabri)
  [#1228](https://github.com/realm/SwiftLint/issues/1228)

* `unused_enumerated` rule now warns when only the index is being used.
  You should use `.indices` instead of `.enumerated()` in this case.  
  [Marcelo Fabri](https://github.com/marcelofabri)
  [#1278](https://github.com/realm/SwiftLint/issues/1278)

* Add `ignores_case_statements` as option to `CyclomaticComplexityRule`.  
  [Michael L. Welles](https://github.com/mlwelles)
  [#1298](https://github.com/realm/SwiftLint/issues/1298)

* Add correctable `redundant_discardable_let` rule that warns when
  `let _ = foo()` is used to discard a result from a function instead of
  `_ = foo()`.  
  [Marcelo Fabri](https://github.com/marcelofabri)
  [#1232](https://github.com/realm/SwiftLint/issues/1232)

* Accept global and local variables in `implicit_getter` rule.  
  [Marcelo Fabri](https://github.com/marcelofabri)

* Add `--enabled` (or `-e`) switch to the `rules` CLI command, to only display
  enabled rules.
  [Natan Rolnik](https://github.com/NatanRolnik)
  [#1270](https://github.com/realm/SwiftLint/issues/1270)

* Now `nesting` rule can be configured with a type and statement level.  
  [Hayashi Tatsuya](https://github.com/sora0077)
  [#1318](https://github.com/realm/SwiftLint/issues/1318)

* Add `explicit_type_interface` opt-in rule that validates that the properties
  have an explicit type interface.  
  [Kim de Vos](https://github.com/kimdv)

* Add `--lenient` CLI option to `lint` command. Facilitates running a lint task
  that doesn't fail a pipeline of other tasks.
  [aaroncrespo](https://github.com/aaroncrespo)
  [#1322](https://github.com/realm/SwiftLint/issues/1322)

* Add `fatal_error_message` opt-in rule that validates that `fatalError()` calls
  have a message.  
  [Kim de Vos](https://github.com/kimdv)
  [#1348](https://github.com/realm/SwiftLint/issues/1348)

##### Bug Fixes

* Fix crashes when accessing cached regular expressions when linting in
  parallel.  
  [JP Simard](https://github.com/jpsim)
  [#1344](https://github.com/realm/SwiftLint/issues/1344)

* Fix a false positive on `large_tuple` rule when using closures.  
  [Marcelo Fabri](https://github.com/marcelofabri)
  [#1234](https://github.com/realm/SwiftLint/issues/1234)

* Fix `force_unwrap` false positive for bool negation.  
  [Aaron McTavish](https://github.com/aamctustwo)
  [#918](https://github.com/realm/SwiftLint/issues/918)

* Fix false positive and wrong correction on `number_separator` rule.  
  [Marcelo Fabri](https://github.com/marcelofabri)
  [#1242](https://github.com/realm/SwiftLint/issues/1242)

* Retain closure parameter types when they are specified during autocorrect.  
  [Allen Zeng](https://github.com/allen-zeng)
  [#1175](https://github.com/realm/SwiftLint/issues/1175)

* Fix `redundant_void_return` matches if return type starts with Void~.  
  [Hayashi Tatsuya](https://github.com/sora0077)

* Ignore `unused_closure_parameter` rule on closures that are called inline.  
  [Marcelo Fabri](https://github.com/marcelofabri)
  [#1161](https://github.com/realm/SwiftLint/issues/1161)

* Disable `valid_docs` and `missing_docs` rules when running in Swift 2.3 or
  later as they have not been updated to work with those versions of Swift.
  Both rules are now opt-in because of this.  
  [JP Simard](https://github.com/jpsim)
  [#728](https://github.com/realm/SwiftLint/issues/728)

* Fix false positive on `large_tuple` rule when using generics inside a tuple.  
  [Marcelo Fabri](https://github.com/marcelofabri)
  [#1257](https://github.com/realm/SwiftLint/issues/1257)

* Make `ASTRule` default implementation to navigate through the substructure
  even if its children are from a different kind. This fixes some violations not
  being reported in some contexts.
  [Marcelo Fabri](https://github.com/marcelofabri)
  [#1237](https://github.com/realm/SwiftLint/issues/1237)

* Reimplement `switch_case_on_newline` rule to be an `ASTRule` and be more
  reliable, fixing some false negatives and false positives.  
  [Marcelo Fabri](https://github.com/marcelofabri)
  [#1268](https://github.com/realm/SwiftLint/issues/1268)

* Fix `closure_end_indentation` rule false positive when using single-line
  closures.  
  [Marcelo Fabri](https://github.com/marcelofabri)
  [#1216](https://github.com/realm/SwiftLint/issues/1216)

* Fix `todo` rule messages when the comment is not on a new line.  
  [Marcelo Fabri](https://github.com/marcelofabri)
  [#1304](https://github.com/realm/SwiftLint/issues/1304)

* Fix false negative on `unused_closure_parameter` rule.  
  [Hayashi Tatsuya](https://github.com/sora0077)

* Fix `checkstyle` report format.  
  [Yuki Oya](https://github.com/YukiOya)

## 0.16.1: Commutative Fabric Sheets

##### Breaking

* None.

##### Enhancements

* Improve `unused_optional_binding` rule on tuples check.  
  [Rafael Machado](https://github.com/rakaramos)

* Update `variable_name` to ignore overrides.  
  [Aaron McTavish](https://github.com/aamctustwo)
  [#1169](https://github.com/realm/SwiftLint/issues/1169)

* Update `number_separator` rule to allow for specifying
  minimum length of fraction.  
  [Bjarke Søndergaard](https://github.com/bjarkehs)
  [#1200](https://github.com/realm/SwiftLint/issues/1200)

* Update `legacy_constant` rule to support `CGFloat.pi` and `Float.pi`.  
  [Aaron McTavish](https://github.com/aamctustwo)
  [#1198](https://github.com/realm/SwiftLint/issues/1198)

##### Bug Fixes

* Fix false positives on `shorthand_operator` rule.  
  [Marcelo Fabri](https://github.com/marcelofabri)
  [#1156](https://github.com/realm/SwiftLint/issues/1156)
  [#1163](https://github.com/realm/SwiftLint/issues/1163)

* Fix false positive on `redundant_optional_initialization` rule.  
  [Marcelo Fabri](https://github.com/marcelofabri)
  [#1159](https://github.com/realm/SwiftLint/issues/1159)

* Fix false positive on `operator_usage_whitespace` rule with decimal
  literals in exponent format.  
  [Marcelo Fabri](https://github.com/marcelofabri)
  [#1153](https://github.com/realm/SwiftLint/issues/1153)

* Fix `excluded` configuration not excluding files.  
  [Marcelo Fabri](https://github.com/marcelofabri)
  [#1166](https://github.com/realm/SwiftLint/issues/1166)

* Disable commutative operations on `shorthand_operator` rule.  
  [Marcelo Fabri](https://github.com/marcelofabri)
  [#1182](https://github.com/realm/SwiftLint/issues/1182)
  [#1183](https://github.com/realm/SwiftLint/issues/1183)
  [#1211](https://github.com/realm/SwiftLint/issues/1211)

* Fix crash when running in a Sandboxed environment, which also fixes Homebrew
  distribution. Set the `SWIFTLINT_SWIFT_VERSION` environment variable to either
  `2` or `3` to force that operation mode, bypassing the Swift version
  determined from SourceKit.  
  [JP Simard](https://github.com/jpsim)

## 0.16.0: Maximum Energy Efficiency Setting

##### Breaking

* Several API breaking changes were made to conform to the Swift 3 API Design
  Guidelines. We apologize for any inconvenience this may have caused.

##### Enhancements

* Speed up linting by caching linter results across invocations.  
  [Marcelo Fabri](https://github.com/marcelofabri)
  [#868](https://github.com/realm/SwiftLint/issues/868)

* Speed up linting by processing multiple files and rules concurrently.  
  [JP Simard](https://github.com/jpsim)
  [#1077](https://github.com/realm/SwiftLint/issues/1077)

* Make many operations in SwiftLintFramework safe to call in multithreaded
  scenarios, including accessing `Linter.styleViolations`.  
  [JP Simard](https://github.com/jpsim)
  [#1077](https://github.com/realm/SwiftLint/issues/1077)

* Permit unsigned and explicitly-sized integer types in `valid_ibinspectable`  
  [Daniel Duan](https://github.com/dduan)

* Make `nimble_operator` rule correctable.  
  [Vojta Stavik](https://github.com/VojtaStavik)

* Add `vertical_parameter_alignment` rule that checks if parameters are
  vertically aligned for multi-line function declarations.  
  [Marcelo Fabri](https://github.com/marcelofabri)
  [#1033](https://github.com/realm/SwiftLint/issues/1033)

* Add more helpful reason strings to TrailingCommaRule.  
  [Matt Rubin](https://github.com/mattrubin)

* Add `class_delegate_protocol` rule that warns against protocol declarations
  that aren't marked as `: class` or `@objc`.  
  [Marcelo Fabri](https://github.com/marcelofabri)
  [#1039](https://github.com/realm/SwiftLint/issues/1039)

* Add correctable `redundant_optional_initialization` rule that warns against
  initializing optional variables with `nil`.  
  [Marcelo Fabri](https://github.com/marcelofabri)
  [#1052](https://github.com/realm/SwiftLint/issues/1052)

* `redundant_nil_coalescing` rule is now correctable.  
  [Marcelo Fabri](https://github.com/marcelofabri)

* Make `number_separator` rule correctable.  
  [Marcelo Fabri](https://github.com/marcelofabri)

* `empty_parentheses_with_trailing_closure` rule is now correctable.  
  [Marcelo Fabri](https://github.com/marcelofabri)

* Add correctable `redundant_void_return` rule that warns against
  explicitly adding `-> Void` to functions.  
  [Marcelo Fabri](https://github.com/marcelofabri)
  [#1066](https://github.com/realm/SwiftLint/issues/1066)

* Add an opt-in rule that enforces alphabetical sorting of imports.  
  [Scott Berrevoets](https://github.com/sberrevoets)
  [#900](https://github.com/realm/SwiftLint/issues/900)

* `type_name` rule forces enum values to be UpperCamelCase again
  when used with Swift 2.3.  
  [Marcelo Fabri](https://github.com/marcelofabri)
  [#1090](https://github.com/realm/SwiftLint/issues/1090)

* Make `weak_delegate` rule ignore computed properties.  
  [Rafael Machado](https://github.com/rakaramos)
  [#1089](https://github.com/realm/SwiftLint/issues/1089)

* Add `object_literal` opt-in rule that warns against using image and color
  inits that can be replaced for `#imageLiteral` or `#colorLiteral` in
  Swift 3.  
  [Marcelo Fabri](https://github.com/marcelofabri)
  [#1060](https://github.com/realm/SwiftLint/issues/1060)

* Now `number_separator` rule can be configured with a minimum length.  
  [Marcelo Fabri](https://github.com/marcelofabri)
  [#1109](https://github.com/realm/SwiftLint/issues/1109)

* Add `compiler_protocol_init` rule that flags usage of initializers
  declared in protocols used by the compiler such as `ExpressibleByArrayLiteral`
  that shouldn't be called directly. Instead, you should use a literal anywhere
  a concrete type conforming to the protocol is expected by the context.  
  [Marcelo Fabri](https://github.com/marcelofabri)
  [#1096](https://github.com/realm/SwiftLint/issues/1096)

* Add `large_tuple` configurable rule that validates that tuples shouldn't
  have too many members.  
  [Marcelo Fabri](https://github.com/marcelofabri)
  [#1065](https://github.com/realm/SwiftLint/issues/1065)

* Add `generic_type_name` rule that validates generic constraint type names.  
  [Marcelo Fabri](https://github.com/marcelofabri)
  [#51](https://github.com/realm/SwiftLint/issues/51)

* Update `vertical_whitespace` rule to allow configuration of the number of
  consecutive empty lines before a violation using `max_empty_lines`.
  The default value is still 1 line.  
  [Aaron McTavish](https://github.com/aamctustwo)
  [#769](https://github.com/realm/SwiftLint/issues/769)

* Add check to ignore urls in `line_length` rule when `ignores_urls`
  configuration is enabled.  
  [Javier Hernández](https://github.com/jaherhi)
  [#384](https://github.com/realm/SwiftLint/issues/384)

* Add `shorthand_operator` rule that validates that shorthand operators should
  be used when possible.  
  [Marcelo Fabri](https://github.com/marcelofabri)
  [#902](https://github.com/realm/SwiftLint/issues/902)

* Allow specifying a `swiftlint_version` configuration key which will log a
  warning if the current running version of SwiftLint is different than this
  value.  
  [JP Simard](https://github.com/jpsim)
  [#221](https://github.com/realm/SwiftLint/issues/221)

* Add internal support for deprecated rule aliases.  
  [Marcelo Fabri](https://github.com/marcelofabri)
  [#973](https://github.com/realm/SwiftLint/issues/973)

* Add `unused_optional_binding` rule that will check for optional bindings
  not being used.  
  [Rafael Machado](https://github.com/rakaramos)
  [#1116](https://github.com/realm/SwiftLint/issues/1116)

##### Bug Fixes

* Ignore close parentheses on `vertical_parameter_alignment` rule.  
  [Marcelo Fabri](https://github.com/marcelofabri)
  [#1042](https://github.com/realm/SwiftLint/issues/1042)

* `syntactic_sugar` rule now doesn't flag declarations that can't be fixed.  
  [Marcelo Fabri](https://github.com/marcelofabri)
  [#928](https://github.com/realm/SwiftLint/issues/928)

* Fix false positives on `closure_parameter_position` and
  `unused_closure_parameter` rules with Swift 2.3.  
  [Marcelo Fabri](https://github.com/marcelofabri)
  [#1019](https://github.com/realm/SwiftLint/issues/1019)

* Fix crash on `trailing_comma` rule with Swift 2.3.  
  [Marcelo Fabri](https://github.com/marcelofabri)
  [#921](https://github.com/realm/SwiftLint/issues/921)

* Fix out of range exception in `AttributesRule`.  
  [JP Simard](https://github.com/jpsim)
  [#1105](https://github.com/realm/SwiftLint/issues/1105)

* Fix `variable_name` and `type_name` rules on Linux.  
  [Marcelo Fabri](https://github.com/marcelofabri)

* Fix linting directories with names ending with `.swift`.  
  [JP Simard](https://github.com/jpsim)

* Fix running `swiftlint version` when building with Swift Package Manager.  
  [Marcelo Fabri](https://github.com/marcelofabri)
  [#1045](https://github.com/realm/SwiftLint/issues/1045)

* Fix false positive on `vertical_parameter_alignment` rule when breaking line
  in a default parameter declaration.  
  [Marcelo Fabri](https://github.com/marcelofabri)
  [#1129](https://github.com/realm/SwiftLint/issues/1129)

## 0.15.0: Hand Washable Holiday Linens 🎄

##### Breaking

* `line_length` rule now has a default value of `120` for warnings.  
  [Marcelo Fabri](https://github.com/marcelofabri)
  [#1008](https://github.com/realm/SwiftLint/issues/1008)

##### Enhancements

* Add `closure_end_indentation` opt-in rule that validates closure closing
  braces according to these rules:
  * If the method call has chained breaking lines on each method
    (`.` is on a new line), the closing brace should be vertically aligned
    with the `.`.
  * Otherwise, the closing brace should be vertically aligned with
    the beginning of the statement in the first line.  

  [Marcelo Fabri](https://github.com/marcelofabri)
  [#326](https://github.com/realm/SwiftLint/issues/326)

* `operator_usage_whitespace` rule is now correctable.  
  [Marcelo Fabri](https://github.com/marcelofabri)

* `implicit_getter` and `mark` rule performance improvements.  
  [Marcelo Fabri](https://github.com/marcelofabri)

* HTML reports now display a relative path to files.  
  [Jamie Edge](https://github.com/JamieEdge)

* `colon` rule now validates colon position in dictionaries too. You can disable
  this new validation with the `apply_to_dictionaries` configuration.  
  [Marcelo Fabri](https://github.com/marcelofabri)
  [#603](https://github.com/realm/SwiftLint/issues/603)

* Add `first_where` opt-in rule that warns against using
  `.filter { /* ... */ }.first` in collections, as
  `.first(where: { /* ... */ })` is often more efficient.  
  [Marcelo Fabri](https://github.com/marcelofabri)
  [#1005](https://github.com/realm/SwiftLint/issues/1005)

##### Bug Fixes

* `FunctionParameterCountRule` also ignores generic initializers.  
  [Mauricio Hanika](https://github.com/mAu888)

* Grammar checks.  
  [Michael Helmbrecht](https://github.com/mrh-is)

* Fix the validity and styling of the HTML reporter.  
  [Jamie Edge](https://github.com/JamieEdge)

* Fix false positive in `empty_parentheses_with_trailing_closure` rule.  
  [Marcelo Fabri](https://github.com/marcelofabri)
  [#1021](https://github.com/realm/SwiftLint/issues/1021)

* Fix false positive in `switch_case_on_newline` when switching
  over a selector.  
  [Marcelo Fabri](https://github.com/marcelofabri)
  [#1020](https://github.com/realm/SwiftLint/issues/1020)

* Fix crash in `closure_parameter_position` rule.  
  [Marcelo Fabri](https://github.com/marcelofabri)
  [#1026](https://github.com/realm/SwiftLint/issues/1026)

* Fix false positive in `operator_usage_whitespace` rule when
  using image literals.  
  [Marcelo Fabri](https://github.com/marcelofabri)
  [#1028](https://github.com/realm/SwiftLint/issues/1028)

## 0.14.0: Super Awesome Retractable Drying Rack

##### Breaking

* SwiftLint now requires Xcode 8.x and Swift 3.x to build.
  APIs have not yet been adapted to conform to the Swift 3 API Design
  Guidelines but will shortly.  
  [JP Simard](https://github.com/jpsim)
  [Norio Nomura](https://github.com/norio-nomura)

##### Enhancements

* Now builds and passes most tests on Linux using the Swift Package Manager with
  Swift 3. This requires `libsourcekitdInProc.so` to be built and located in
  `/usr/lib`, or in another location specified by the `LINUX_SOURCEKIT_LIB_PATH`
  environment variable. A preconfigured Docker image is available on Docker Hub
  by the ID of `norionomura/sourcekit:302`.  
  [JP Simard](https://github.com/jpsim)
  [Norio Nomura](https://github.com/norio-nomura)
  [#732](https://github.com/realm/SwiftLint/issues/732)

* Add `dynamic_inline` rule to discourage combination of `@inline(__always)`
  and `dynamic` function attributes.  
  [Daniel Duan](https://github.com/dduan)

* Add `number_separator` opt-in rule that enforces that underscores are
  used as thousand separators in large numbers.  
  [Marcelo Fabri](https://github.com/marcelofabri)
  [#924](https://github.com/realm/SwiftLint/issues/924)

* Add `file_header` opt-in rule that warns when a file contains a
  copyright comment header, such as the one Xcode adds by default.  
  [Marcelo Fabri](https://github.com/marcelofabri)
  [#844](https://github.com/realm/SwiftLint/issues/844)

* `FunctionParameterCountRule` now ignores initializers.  
  [Denis Lebedev](https://github.com/garnett)
  [#544](https://github.com/realm/SwiftLint/issues/544)

* Add `EmojiReporter`: a human friendly reporter.  
  [Michał Kałużny](https://github.com/justMaku)

* Add `redundant_string_enum_value` rule that warns against String enums
  with redundant value assignments.  
  [Marcelo Fabri](https://github.com/marcelofabri)
  [#946](https://github.com/realm/SwiftLint/issues/946)

* Add `attributes` opt-in rule which validates if an attribute (`@objc`,
  `@IBOutlet`, `@discardableResult`, etc) is in the right position:
    - If the attribute is `@IBAction` or `@NSManaged`, it should always be on
    the same line as the declaration
    - If the attribute has parameters, it should always be on the line above
    the declaration
    - Otherwise:
      - if the attribute is applied to a variable, it should be on the same line
      - if it's applied to a type or function, it should be on the line above
      - if it's applied to an import (the only option is `@testable import`),
      it should be on the same line.
  You can also configure what attributes should be always on a new line or on
  the same line as the declaration with the `always_on_same_line` and
  `always_on_line_above` keys.  

  [Marcelo Fabri](https://github.com/marcelofabri)
  [#846](https://github.com/realm/SwiftLint/issues/846)

* Add `empty_parentheses_with_trailing_closure` rule that checks for
  empty parentheses after method call when using trailing closures.  
  [Marcelo Fabri](https://github.com/marcelofabri)
  [#885](https://github.com/realm/SwiftLint/issues/885)

* Add `closure_parameter_position` rule that validates that closure
  parameters are in the same line as the opening brace.  
  [Marcelo Fabri](https://github.com/marcelofabri)
  [#931](https://github.com/realm/SwiftLint/issues/931)

* `type_name` rule now validates `typealias` and `associatedtype` too.  
  [Marcelo Fabri](https://github.com/marcelofabri)
  [#49](https://github.com/realm/SwiftLint/issues/49)
  [#956](https://github.com/realm/SwiftLint/issues/956)

* Add `ProhibitedSuperRule` opt-in rule that warns about methods calling
  to super that should not, for example `UIViewController.loadView()`.  
  [Aaron McTavish](https://github.com/aamctustwo)
  [#970](https://github.com/realm/SwiftLint/issues/970)

* Add correctable `void_return` rule to validate usage of `-> Void`
  over `-> ()`.  
  [Marcelo Fabri](https://github.com/marcelofabri)
  [JP Simard](https://github.com/jpsim)
  [#964](https://github.com/realm/SwiftLint/issues/964)

* Add correctable `empty_parameters` rule to validate usage of `() -> `
  over `Void -> `.  
  [Marcelo Fabri](https://github.com/marcelofabri)
  [#573](https://github.com/realm/SwiftLint/issues/573)

* Add `operator_usage_whitespace` opt-in rule to validate that operators are
  surrounded by a single whitespace when they are being used.  
  [Marcelo Fabri](https://github.com/marcelofabri)
  [#626](https://github.com/realm/SwiftLint/issues/626)

* Add `unused_closure_parameter` correctable rule that validates if all closure
  parameters are being used. If a parameter is unused, it should be replaced by
  `_`.  
  [Marcelo Fabri](https://github.com/marcelofabri)
  [JP Simard](https://github.com/jpsim)
  [#982](https://github.com/realm/SwiftLint/issues/982)

* Add `unused_enumerated` rule that warns against unused indexes when using
  `.enumerated()` on a for loop, e.g. `for (_, foo) in bar.enumerated()`.  
  [Marcelo Fabri](https://github.com/marcelofabri)
  [#619](https://github.com/realm/SwiftLint/issues/619)

##### Bug Fixes

* Fix `weak_delegate` rule reporting a violation for variables containing
  but not ending in `delegate`.  
  [Phil Webster](https://github.com/philwebster)

* Fix `weak_delegate` rule reporting a violation for variables in protocol
  declarations.  
  [Marcelo Fabri](https://github.com/marcelofabri)
  [#934](https://github.com/realm/SwiftLint/issues/934)

* Fix `trailing_comma` rule reporting a violation for commas in comments.  
  [Marcelo Fabri](https://github.com/marcelofabri)
  [#940](https://github.com/realm/SwiftLint/issues/940)

* Fix XML reporters not escaping characters.  
  [Fabian Ehrentraud](https://github.com/fabb)
  [#968](https://github.com/realm/SwiftLint/issues/968)

* Fix specifying multiple rule identifiers in comment commands.  
  [JP Simard](https://github.com/jpsim)
  [#976](https://github.com/realm/SwiftLint/issues/976)

* Fix invalid CSS in HTML reporter template.  
  [Aaron McTavish](https://github.com/aamctustwo)
  [#981](https://github.com/realm/SwiftLint/issues/981)

* Fix crash when correcting `statement_position` rule when there are
  multi-byte characters in the file.  
  [Marcelo Fabri](https://github.com/marcelofabri)

## 0.13.2: Light Cycle

##### Breaking

* None.

##### Enhancements

* `TrailingCommaRule` now only triggers when a declaration is multi-line
  when using `mandatory_comma: true`.  
  [Marcelo Fabri](https://github.com/marcelofabri)
  [#910](https://github.com/realm/SwiftLint/issues/910)
  [#911](https://github.com/realm/SwiftLint/issues/911)

##### Bug Fixes

* Fix `MarkRule` reporting a violation for `// MARK: -`, which is valid.  
  [JP Simard](https://github.com/jpsim)
  [#778](https://github.com/realm/SwiftLint/issues/778)

## 0.13.1: Heavy Cycle

##### Breaking

* None.

##### Enhancements

* Add `ImplicitGetterRule` to warn against using `get` on computed read-only
  properties.  
  [Marcelo Fabri](https://github.com/marcelofabri)
  [#57](https://github.com/realm/SwiftLint/issues/57)

* Add `WeakDelegateRule` rule to enforce delegate instance variables to be
  marked as `weak`.  
  [Olivier Halligon](https://github.com/AliSoftware)

* Add `SyntacticSugar` rule that enforces that shorthanded syntax should be
  used when possible, for example `[Int]` instead of `Array<Int>`.  
  [Marcelo Fabri](https://github.com/marcelofabri)
  [#319](https://github.com/realm/SwiftLint/issues/319)

* Allow specifying multiple rule identifiers in comment commands. For example,
  `// swiftlint:disable:next force_cast force_try`. Works with all command types
  (`disable`/`enable`) and modifiers (`next`, `this`, `previous` or blank).  
  [JP Simard](https://github.com/jpsim)
  [#861](https://github.com/realm/SwiftLint/issues/861)

* Add `NimbleOperatorRule` opt-in rule that enforces using
  [operator overloads](https://github.com/Quick/Nimble/#operator-overloads)
  instead of free matcher functions when using
  [Nimble](https://github.com/Quick/Nimble).  
  [Marcelo Fabri](https://github.com/marcelofabri)
  [#881](https://github.com/realm/SwiftLint/issues/881)

* `closure_spacing` rule now accepts empty bodies with a space.  
  [Marcelo Fabri](https://github.com/marcelofabri)
  [#875](https://github.com/realm/SwiftLint/issues/875)

* Add `TrailingCommaRule` to enforce/forbid trailing commas in arrays and
  dictionaries. The default is to forbid them, but this can be changed with
  the `mandatory_comma` configuration.  
  [Marcelo Fabri](https://github.com/marcelofabri)
  [#883](https://github.com/realm/SwiftLint/issues/883)

* Add support for `fileprivate` in `PrivateOutletRule` and
  `PrivateUnitTestRule`.  
  [Marcelo Fabri](https://github.com/marcelofabri)
  [#781](https://github.com/realm/SwiftLint/issues/781)
  [#831](https://github.com/realm/SwiftLint/issues/831)

* Make `MarkRule` correctable.  
  [kohtenko](https://github.com/kohtenko)

##### Bug Fixes

* Rule out a few invalid `@IBInspectable` cases in `valid_ibinspectable`.  
  [Daniel Duan](https://github.com/dduan)

* Fix a few edge cases where malformed `MARK:` comments wouldn't trigger a
  violation.  
  [JP Simard](https://github.com/jpsim)
  [#805](https://github.com/realm/SwiftLint/issues/805)

* Now lints single files passed to `--path` even if this file is excluded
  from the configuration file (`.swiftlint.yml`).  
  [JP Simard](https://github.com/jpsim)

* Fixed error severity configuration in `colon` rule.  
  [Marcelo Fabri](https://github.com/marcelofabri)
  [#863](https://github.com/realm/SwiftLint/issues/863)

* `switch_case_on_newline` rule should ignore trailing comments.  
  [Marcelo Fabri](https://github.com/marcelofabri)
  [#874](https://github.com/realm/SwiftLint/issues/874)

* `switch_case_on_newline` rule shouldn't trigger on enums.  
  [Marcelo Fabri](https://github.com/marcelofabri)
  [#878](https://github.com/realm/SwiftLint/issues/878)

* Fix regex bug in Comma Rule causing some violations to not be triggered
  when there were consecutive violations in the same expression.  
  [Savio Figueiredo](https://github.com/sadefigu)
  [#872](https://github.com/realm/SwiftLint/issues/872)

## 0.13.0: MakeYourClothesCleanAgain

##### Breaking

* None.

##### Enhancements

* Add `ignores_comment` configuration for `trailing_whitespace` rule.  
  [Javier Hernández](https://github.com/jaherhi)
  [#576](https://github.com/realm/SwiftLint/issues/576)

* Added HTML reporter, identifier is `html`.  
  [Johnykutty Mathew](https://github.com/Johnykutty)

* Add `SuperCallRule` opt-in rule that warns about methods not calling to super.  
  [Angel G. Olloqui](https://github.com/angelolloqui)
  [#803](https://github.com/realm/SwiftLint/issues/803)

* Add `RedundantNilCoalesingRule` opt-in rule that warns against `?? nil`.  
  [Daniel Beard](https://github.com/daniel-beard)
  [#764](https://github.com/realm/SwiftLint/issues/764)

* Added opt-in rule to makes closure expressions spacing consistent.  
  [J. Cheyo Jimenez](https://github.com/masters3d)
  [#770](https://github.com/realm/SwiftLint/issues/770)

* Adds `allow_private_set` configuration for the `private_outlet` rule.  
  [Rohan Dhaimade](https://github.com/HaloZero)

* Swift 2.3 support.  
  [Norio Nomura](https://github.com/norio-nomura),
  [Syo Ikeda](https://github.com/ikesyo)

* Color literals count as single characters to avoid unintentional line length
  violations.  
  [Jonas](https://github.com/VFUC)
  [#742](https://github.com/realm/SwiftLint/issues/742)

* Add `SwitchCaseOnNewlineRule` opt-in rule that enforces a newline after
  `case pattern:` in a `switch`.  
  [Marcelo Fabri](https://github.com/marcelofabri)
  [#681](https://github.com/realm/SwiftLint/issues/681)

* Add `ValidIBInspectableRule` rule that checks if `@IBInspectable` declarations
  are valid. An `@IBInspectable` is valid if:
  * It's declared as a `var` (not `let`)
  * Its type is explicit (not inferred)
  * Its type is one of the
  [supported types](http://help.apple.com/xcode/mac/8.0/#/devf60c1c514)  

  [Marcelo Fabri](https://github.com/marcelofabri)
  [#756](https://github.com/realm/SwiftLint/issues/756)

* Add `ExplicitInitRule` opt-in rule to discourage calling `init` directly.  
  [Matt Taube](https://github.com/mtaube)
  [#715](https://github.com/realm/SwiftLint/pull/715)

##### Bug Fixes

* Fixed whitespace being added to TODO messages.  
  [W. Bagdon](https://github.com/wbagdon)
  [#792](https://github.com/realm/SwiftLint/issues/792)

* Fixed regex bug in Vertical Whitespace Rule by using SourceKitten instead.
  The rule now enabled by default again (no longer opt-in).  
  [J. Cheyo Jimenez](https://github.com/masters3d)
  [#772](https://github.com/realm/SwiftLint/issues/772)

* Correctable rules no longer apply corrections if the rule is locally disabled.  
  [J. Cheyo Jimenez](https://github.com/masters3d)  
  [#601](https://github.com/realm/SwiftLint/issues/601)

* Fixed regex bug in Mark Rule where MARK could not be used with only a hyphen
  but no descriptive text: `// MARK: -`.  
  [Ruotger Deecke](https://github.com/roddi)
  [#778](https://github.com/realm/SwiftLint/issues/778)

* Fixed: Private unit test rule not scoped to test classes.  
  Fixed: Private unit test rule config is ignored if regex is missing.  
  [Cristian Filipov](https://github.com/cfilipov)
  [#786](https://github.com/realm/SwiftLint/issues/786)

* Fixed: `ConditionalReturnsOnNewline` now respects severity configuration.  
  [Rohan Dhaimade](https://github.com/HaloZero)
  [#783](https://github.com/realm/SwiftLint/issues/783)

* Fixed: `ConditionalReturnsOnNewline` now checks if `return` is a keyword,
  avoiding false positives.  
  [Marcelo Fabri](https://github.com/marcelofabri)
  [#784](https://github.com/realm/SwiftLint/issues/784)

* `ForceUnwrappingRule` did not recognize force unwraps in return statements
  using subscript.  
  [Norio Nomura](https://github.com/norio-nomura)
  [#813](https://github.com/realm/SwiftLint/issues/813)  

## 0.12.0: Vertical Laundry

##### Breaking

* Fixed: SwiftLint assumes paths in the YAML config file are relative to the
  current directory even when `--path` is passed as an argument.  
  [Cristian Filipov](https://github.com/cfilipov)

##### Enhancements

* Add `--enable-all-rules` CLI option to `lint` command to facilitate running
  all rules, even opt-in and disabled ones, ignoring `whitelist_rules`.
  [JP Simard](https://github.com/jpsim)
  [#1170](https://github.com/realm/SwiftLint/issues/1170)

##### Bug Fixes

* Made Vertical Whitespace Rule added in 0.11.2 opt-in due to performance
  issues.  
  [JP Simard](https://github.com/jpsim)
  [#772](https://github.com/realm/SwiftLint/issues/772)

## 0.11.2: Communal Clothesline

This release has seen a phenomenal uptake in community contributions!

##### Breaking

* None.

##### Enhancements

* Add `MarkRule` rule to enforce `// MARK` syntax.  
  [Krzysztof Rodak](https://github.com/krodak)
  [#749](https://github.com/realm/SwiftLint/issues/749)

* Add `PrivateOutletRule` opt-in rule to enforce `@IBOutlet`
  instance variables to be `private`.  
  [Olivier Halligon](https://github.com/AliSoftware)

* Add content of the todo statement to message.  
  [J. Cheyo Jimenez](https://github.com/masters3d)
  [#478](https://github.com/realm/SwiftLint/issues/478)

* Add `LegacyNSGeometryFunctionsRule` rule. Add `NSSize`, `NSPoint`, and
  `NSRect` constants and constructors to existing rules.  
  [David Rönnqvist](https://github.com/d-ronnqvist)

* Added Vertical Whitespace Rule.  
  [J. Cheyo Jimenez](https://github.com/masters3d)
  [#548](https://github.com/realm/SwiftLint/issues/548)

* Removed ConditionalBindingCascadeRule.  
  [J. Cheyo Jimenez](https://github.com/masters3d)
  [#701](https://github.com/realm/SwiftLint/issues/701)

* Allow setting `flexible_right_spacing` configuration for the `colon` rule.  
  [Shai Mishali](https://github.com/freak4pc)
  [#730](https://github.com/realm/SwiftLint/issues/730)

* Add Junit reporter.  
  [Matthew Ellis](https://github.com/matthewellis)

* LeadingWhitespaceRule is now auto correctable.  
  [masters3d](https://github.com/masters3d)

* Add included regex for custom rules to control what files are processed.  
  [bootstraponline](https://github.com/bootstraponline)
  [#689](https://github.com/realm/SwiftLint/issues/689)

* Add rule to check for private unit tests (private unit tests don't get run
  by XCTest).  
  [Cristian Filipov](https://github.com/cfilipov)

* Add configuration for setting a warning threshold.  
  [woodhamgh](https://github.com/woodhamgh)
  [696](https://github.com/realm/SwiftLint/issues/696)

* Adds 'ConditionalReturnsOnNewLineRule' rule.  
  [Rohan Dhaimade](https://github.com/HaloZero)

* Made `- returns:` doc optional for initializers.  
  [Mohpor](https://github.com/mohpor)
  [#557](https://github.com/realm/SwiftLint/issues/557)

##### Bug Fixes

* Fixed CustomRule Regex.  
  [J. Cheyo Jimenez](https://github.com/masters3d)
  [#717](https://github.com/realm/SwiftLint/issues/717)
  [#726](https://github.com/realm/SwiftLint/issues/726)

* Allow disabling custom rules in code.  
  [J. Cheyo Jimenez](https://github.com/masters3d)
  [#515](https://github.com/realm/SwiftLint/issues/515)

* Fix LegacyConstructorRule when using variables instead of numbers.  
  [Sarr Blaise](https://github.com/bsarr007)
  [#646](https://github.com/realm/SwiftLint/issues/646)

* Fix force_unwrapping false positive inside strings.  
  [Daniel Beard](https://github.com/daniel-beard)
  [#721](https://github.com/realm/SwiftLint/issues/721)

## 0.11.1: Cuddles... Or Else!

##### Breaking

* None.

##### Enhancements

* Added `statement_mode` configuration to  the `statement_position` rule. The   
  `default` mode keeps the current SwiftLint behavior of keeping `else` and
  `catch` statements on the same line as the closing brace before them. The
  `uncuddled_else`configuration requires the `else` and `catch` to be on a new
  line with the same leading whitespace as the brace.  
  [Mike Skiba](https://github.com/ateliercw)
  [#651](https://github.com/realm/SwiftLint/issues/651)

##### Bug Fixes

* Remove extraneous argument label added in LegacyCGGeometryFunctionsRule
  autocorrect.  
  [Sarr Blaise](https://github.com/bsarr007)
  [643](https://github.com/realm/SwiftLint/issues/643)

## 0.11.0: Laundromat Format

##### Breaking

* Now `type_name` allows lowercase enum values to match the Swift API Design
  Guidelines.  
  [Jorge Bernal](https://github.com/koke)
  [#654](https://github.com/realm/SwiftLint/issues/654)

* Embedding frameworks needed by `swiftlint` was moved from
  SwiftLintFramework Xcode target to the swiftlint target.
  The `SwiftLintFramework.framework` product built by the
  SwiftLintFramework target no longer contains unnecessary frameworks or
  multiple copies of the Swift libraries.  
  [Norio Nomura](https://github.com/norio-nomura)

##### Enhancements

* Add `--format` option to `autocorrect` command which re-indents Swift files
  much like pasting into Xcode would. This option isn't currently configurable,
  but that can change if users request it.  
  [JP Simard](https://github.com/jpsim)

* Improve error messages for invalid configuration files.  
  [Brian Hardy](https://github.com/lyricsboy)

* Added the user-configurable option `ignores_empty_lines` to the
  `trailing_whitespace` rule. It can be used to control whether the
  `TrailingWhitespaceRule` should report and correct whitespace-indented empty
  lines. Defaults to `false`. Added unit tests.  
  [Reimar Twelker](https://github.com/raginmari)

##### Bug Fixes

* Fix false positive in conditional binding cascade violation.  
  [Norio Nomura](https://github.com/norio-nomura)
  [#642](https://github.com/realm/SwiftLint/issues/642)

* Another conditional binding fix, this time for enum that has two parameters
  or an if statement with two case tests.  
  [Andrew Rahn](https://github.com/paddlefish)
  [#667](https://github.com/realm/SwiftLint/issues/667)

* Fix regression in CommaRule ignoring violations when the comma is followed
  by a comment.  
  [Norio Nomura](https://github.com/norio-nomura)
  [#683](https://github.com/realm/SwiftLint/issues/683)

## 0.10.0: `laundry-select` edition

##### Breaking

* None.

##### Enhancements

* Now `libclang.dylib` and `sourcekitd.framework` are dynamically loaded at
  runtime by SourceKittenFramework to use the versions included in the Xcode
  version specified by `xcode-select -p` or custom toolchains.  
  [Norio Nomura](https://github.com/norio-nomura)
  [#167](https://github.com/jpsim/SourceKitten/issues/167)

* Add `LegacyCGGeometryFunctionsRule` rule.  
  [Sarr Blaise](https://github.com/bsarr007)
  [#625](https://github.com/realm/SwiftLint/issues/625)

* SwiftLint no longer crashes when SourceKitService crashes.  
  [Norio Nomura](https://github.com/norio-nomura)

* Rewrite `conditional_binding_cascade` rule.  
  [Norio Nomura](https://github.com/norio-nomura)
  [#617](https://github.com/realm/SwiftLint/issues/617)

* Add autocorrect for `ReturnArrowWhitespaceRule`.  
  [Craig Siemens](https://github.com/CraigSiemens)

##### Bug Fixes

* Failed to launch swiftlint when Xcode.app was placed at non standard path.  
  [Norio Nomura](https://github.com/norio-nomura)
  [#593](https://github.com/realm/SwiftLint/issues/593)

* `ClosingBraceRule` no longer triggers across line breaks.  
  [Josh Friend](https://github.com/joshfriend)
  [#592](https://github.com/realm/SwiftLint/issues/592)

* `LegacyConstantRule` and `LegacyConstructorRule` failed to `autocorrect`.  
  [Norio Nomura](https://github.com/norio-nomura)
  [#623](https://github.com/realm/SwiftLint/issues/623)

## 0.9.2: Multiple Exhaust Codes

##### Breaking

* None.

##### Enhancements

* Return different exit codes to distinguish between types of errors:
  * 0: No errors, maybe warnings in non-strict mode
  * 1: Usage or system error
  * 2: Style violations of severity "Error"
  * 3: No style violations of severity "Error", but violations of severity
       "warning" with `--strict`  
  [JP Simard](https://github.com/jpsim)
  [#166](https://github.com/realm/SwiftLint/issues/166)

* `VariableNameRule` now accepts symbols starting with more than one uppercase
  letter to allow for names like XMLString or MIMEType.  
  [Erik Aigner](https://github.com/eaigner)
  [#566](https://github.com/realm/SwiftLint/issues/566)

##### Bug Fixes

* Avoid overwriting files whose contents have not changed.  
  [Neil Gall](https://github.com/neilgall)
  [#574](https://github.com/realm/SwiftLint/issues/574)

* Fix `CommaRule` mismatch between violations and corrections.  
  [Norio Nomura](https://github.com/norio-nomura)
  [#466](https://github.com/realm/SwiftLint/issues/466)

* Fix more false positives in `ForceUnwrappingRule`.  
  [Norio Nomura](https://github.com/norio-nomura)
  [#546](https://github.com/realm/SwiftLint/issues/546)
  [#547](https://github.com/realm/SwiftLint/issues/547)

## 0.9.1: Air Duct Cleaning

##### Breaking

* None.

##### Enhancements

* None.

##### Bug Fixes

* Fix force unwrap rule missed cases with quotes.  
  [Norio Nomura](https://github.com/norio-nomura)
  [#535](https://github.com/realm/SwiftLint/issues/535)

* Fix issues with nested `.swiftlint.yml` file resolution.  
  [Norio Nomura](https://github.com/norio-nomura)
  [#543](https://github.com/realm/SwiftLint/issues/543)

## 0.9.0: Appliance Maintenance

##### Breaking

* `Linter.reporter` has been removed and `Configuration.reporterFromString(_:)`
  has been renamed to a free function: `reporterFromString(_:)`.  
  [JP Simard](https://github.com/jpsim)

* `_ConfigProviderRule` & `ConfigurableRule` have been removed and their
  requirements have been moved to `Rule`.  
  [JP Simard](https://github.com/jpsim)

* `Configuration(path:optional:silent)` has been changed to
  `Configuration(path:rootPath:optional:quiet:)`.  
  [JP Simard](https://github.com/jpsim)

* The static function `Configuration.rulesFromDict(_:ruleList:)` has been moved
  to an instance method: `RuleList.configuredRulesWithDictionary(_:)`.  
  [JP Simard](https://github.com/jpsim)

* The `rules` parameter in the `Configuration` initializer has been renamed to
  `configuredRules`.  
  [JP Simard](https://github.com/jpsim)

* Removed a large number of declarations from the public SwiftLintFramework API.
  This is being done to minimize the API surface area in preparation of a 1.0
  release. See [#507](https://github.com/realm/SwiftLint/pull/507) for a
  complete record of this change.  
  [JP Simard](https://github.com/jpsim)
  [#479](https://github.com/realm/SwiftLint/issues/479)

* All instances of the abbreviation "config" in the API have been expanded to
  "configuration". The `--config` command line parameter and
  `use_nested_configs` configuration key are unaffected.  
  [JP Simard](https://github.com/jpsim)

* The `use_nested_configs` configuration key has been deprecated and its value
  is now ignored. Nested configuration files are now always considered.  
  [JP Simard](https://github.com/jpsim)

##### Enhancements

* `swiftlint lint` now accepts an optional `--reporter` parameter which
  overrides existing `reporter` values in the configuration file. Choose between
  `xcode` (default), `json`, `csv` or `checkstyle`.  
  [JP Simard](https://github.com/jpsim)
  [#440](https://github.com/realm/SwiftLint/issues/440)

* `swiftlint rules` now shows a configuration description for all rules.  
  [JP Simard](https://github.com/jpsim)

* `lint` and `autocorrect` commands now accept a `--quiet` flag that prevents
  status messages like 'Linting <file>' & 'Done linting' from being logged.  
  [JP Simard](https://github.com/jpsim)
  [#386](https://github.com/realm/SwiftLint/issues/386)

* All top-level keys in a configuration file that accept an array now also
  accept a single value.  
  e.g. `included: Source` is equivalent to `included:\n  - Source`.  
  [JP Simard](https://github.com/jpsim)
  [#120](https://github.com/realm/SwiftLint/issues/120)

* Improve performance of `FunctionParameterCountRule`.  
  [Norio Nomura](https://github.com/norio-nomura)

* Improve performance of `ColonRule`.  
  [Norio Nomura](https://github.com/norio-nomura)

##### Bug Fixes

* Fix case sensitivity of keywords for `valid_docs`.  
  [Ankit Aggarwal](https://github.com/aciidb0mb3r)
  [#298](https://github.com/realm/SwiftLint/issues/298)

* Fixed inconsistencies between violations & corrections in
  `StatementPositionRule`.  
  [JP Simard](https://github.com/jpsim)
  [#466](https://github.com/realm/SwiftLint/issues/466)

* A warning will now be logged when invalid top-level keys are included in the
  configuration file.  
  [JP Simard](https://github.com/jpsim)
  [#120](https://github.com/realm/SwiftLint/issues/120)

* Fixed `LegacyConstructorRule` from correcting legacy constructors in string
  literals.  
  [JP Simard](https://github.com/jpsim)
  [#466](https://github.com/realm/SwiftLint/issues/466)

* Fixed an issue where `variable_name` or `type_name` would always report a
  violation when configured with only a `warning` value on either `min_length`
  or `max_length`.  
  [JP Simard](https://github.com/jpsim)
  [#522](https://github.com/realm/SwiftLint/issues/522)

## 0.8.0: High Heat

##### Breaking

* Setting only warning on `SeverityLevelsConfig` rules now disables the error
  value.  
  [Robin Kunde](https://github.com/robinkunde)
  [#409](https://github.com/realm/SwiftLint/issues/409)

* `enabled_rules` has been renamed to `opt_in_rules`.  
  [Daniel Beard](https://github.com/daniel-beard)

##### Enhancements

* Add `whitelist_rules` rule whitelists in config files.  
  [Daniel Beard](https://github.com/daniel-beard)
  [#256](https://github.com/realm/SwiftLint/issues/256)

* Improve performance of `ColonRule`, `LineLengthRule` & `syntaxKindsByLine`.  
  [Norio Nomura](https://github.com/norio-nomura)

* Add command to display rule description:
  `swiftlint rules <rule identifier>`.  
  [Tony Li](https://github.com/crazytonyli)
  [#392](https://github.com/realm/SwiftLint/issues/392)

* Add `FunctionParameterCountRule`.  
  [Denis Lebedev](https://github.com/garnett)
  [#415](https://github.com/realm/SwiftLint/issues/415)

* Measure complexity of nested functions separately in
  `CyclomaticComplexityRule`.  
  [Denis Lebedev](https://github.com/garnett)
  [#424](https://github.com/realm/SwiftLint/issues/424)

* Added exception for multi-line `if`/`guard`/`while` conditions to allow
  opening brace to be on a new line in `OpeningBraceRule`.  
  [Scott Hoyt](https://github.com/scottrhoyt)
  [#355](https://github.com/realm/SwiftLint/issues/355)

* The `rules` command now prints a table containing values for: `identifier`,
  `opt-in`, `correctable`, `enabled in your config` & `configuration`.  
  [JP Simard](https://github.com/jpsim)
  [#392](https://github.com/realm/SwiftLint/issues/392)

* Reduce maximum memory usage.  
  [Norio Nomura](https://github.com/norio-nomura)

##### Bug Fixes

* Fix more false positives in `ValidDocsRule`.  
  [diogoguimaraes](https://github.com/diogoguimaraes)
  [#451](https://github.com/realm/SwiftLint/issues/451)

* Fix `trailing_newline` autocorrect to handle more than one violation per
  line.  
  [Daniel Beard](https://github.com/daniel-beard)
  [#465](https://github.com/realm/SwiftLint/issues/465)

* Fix complexity measurement for switch statements in `CyclomaticComplexityRule`.  
  [Denis Lebedev](https://github.com/garnett)
  [#461](https://github.com/realm/SwiftLint/issues/461)

## 0.7.2: Appliance Manual

##### Breaking

* None.

##### Enhancements

* None.

##### Bug Fixes

* Fix several false positives in `ValidDocsRule`.  
  [diogoguimaraes](https://github.com/diogoguimaraes)
  [#375](https://github.com/realm/SwiftLint/issues/375)

## 0.7.1: Delicate Cycle

##### Breaking

* None.

##### Enhancements

* Improve performance of `MissingDocsRule`.  
  [Norio Nomura](https://github.com/norio-nomura)

* Added `CustomRules`.  
  [Scott Hoyt](https://github.com/scottrhoyt)  
  [#123](https://github.com/realm/SwiftLint/issues/123)

* Added opt-in `ForceUnwrappingRule` to issue warnings for all forced
  unwrappings.  
  [Benjamin Otto](https://github.com/Argent)
  [#55](https://github.com/realm/SwiftLint/issues/55)

##### Bug Fixes

* Fix several false positives in `ValidDocsRule`.  
  [diogoguimaraes](https://github.com/diogoguimaraes)
  [#375](https://github.com/realm/SwiftLint/issues/375)

## 0.7.0: Automatic Permanent Press

##### Breaking

* Replaced all uses of `XPCDictionary` with
  `[String: SourceKitRepresentable]`.  
  [JP Simard](https://github.com/jpsim)

* `VariableNameMinLengthRule` and `VariableNameMaxLengthRule` have been
  removed. `VariableNameRule` now has this functionality.  
  [Scott Hoyt](https://github.com/scottrhoyt)

* `ViolationLevelRule` has been removed. This functionality is now provided
  by `ConfigProviderRule` and `SeverityLevelsConfig`.  
  [Scott Hoyt](https://github.com/scottrhoyt)

##### Enhancements

* `TypeBodyLengthRule` now does not count comment or whitespace lines.  
  [Marcelo Fabri](https://github.com/marcelofabri)
  [#369](https://github.com/realm/SwiftLint/issues/369)

* `FunctionBodyLengthRule` now does not count comment or whitespace lines.  
  [Marcelo Fabri](https://github.com/marcelofabri)
  [#258](https://github.com/realm/SwiftLint/issues/258)

* All `Rule`s are now configurable in at least their severity: `SeverityConfig`.  
  [Scott Hoyt](https://github.com/scottrhoyt)
  [#371](https://github.com/realm/SwiftLint/issues/371)
  [#130](https://github.com/realm/SwiftLint/issues/130)
  [#268](https://github.com/realm/SwiftLint/issues/268)

* `TypeNameRule` and `VariableNameRule` conform to `ConfigProviderRule` using
  `NameConfig` to support `min_length`, `max_length`, and `excluded` names.  
  [Scott Hoyt](https://github.com/scottrhoyt)
  [#388](https://github.com/realm/SwiftLint/issues/388)
  [#259](https://github.com/realm/SwiftLint/issues/259)
  [#191](https://github.com/realm/SwiftLint/issues/191)

* Add `CyclomaticComplexityRule`.  
  [Denis Lebedev](https://github.com/garnett)

##### Bug Fixes

* Fix crash caused by infinite recursion when using nested config files.  
  [JP Simard](https://github.com/jpsim)
  [#368](https://github.com/realm/SwiftLint/issues/368)

* Fix crash when file contains NULL character.  
  [Norio Nomura](https://github.com/norio-nomura)
  [#379](https://github.com/realm/SwiftLint/issues/379)

## 0.6.0: Steam Cycle

##### Breaking

* `ParameterizedRule` is removed. Use `ConfigurableRule` instead.  
  [Scott Hoyt](https://github.com/scottrhoyt)
  [#353](https://github.com/realm/SwiftLint/issues/353)

* To activate a `Rule`, it must be added to the global `masterRuleList`.  
  [Scott Hoyt](https://github.com/scottrhoyt)

##### Enhancements

* `ConfigurableRule` protocol allows for improved rule configuration. See
  `CONTRIBUTING` for more details.  
  [Scott Hoyt](https://github.com/scottrhoyt)
  [#303](https://github.com/realm/SwiftLint/issues/303)

* `VariableNameMinLengthRule` now supports excluding certain variable names
  (e.g. "id").  
  [Scott Hoyt](https://github.com/scottrhoyt)
  [#231](https://github.com/realm/SwiftLint/issues/231)

* `ViolationLevelRule` provides default `ConfigurableRule` implementation for
  rules that only need integer error and warning levels.  
  [Scott Hoyt](https://github.com/scottrhoyt)

* Add AutoCorrect for StatementPositionRule.  
  [Raphael Randschau](https://github.com/nicolai86)

* Add AutoCorrect for CommaRule.  
  [Raphael Randschau](https://github.com/nicolai86)

* Add AutoCorrect for LegacyConstructorRule.  
  [Raphael Randschau](https://github.com/nicolai86)

* Improve performance of `LineLengthRule`.  
  [Norio Nomura](https://github.com/norio-nomura)

* Add ConditionalBindingCascadeRule.  
  [Aaron McTavish](https://github.com/aamctustwo)
  [#202](https://github.com/realm/SwiftLint/issues/202)

* Opt-in rules are now supported.  
  [JP Simard](https://github.com/jpsim)
  [#256](https://github.com/realm/SwiftLint/issues/256)

* Add LegacyConstantRule.  
  [Aaron McTavish](https://github.com/aamctustwo)
  [#319](https://github.com/realm/SwiftLint/issues/319)

* Add opt-in rule to encourage checking `isEmpty` over comparing `count` to
  zero.  
  [JP Simard](https://github.com/jpsim)
  [#202](https://github.com/realm/SwiftLint/issues/202)

* Add opt-in "Missing Docs" rule to detect undocumented public declarations.  
  [JP Simard](https://github.com/jpsim)

##### Bug Fixes

* None.

## 0.5.6: Bug FixLint

##### Breaking

* None.

##### Enhancements

* Improve performance by reducing calls to SourceKit.  
  [Norio Nomura](https://github.com/norio-nomura)

##### Bug Fixes

* Fix homebrew deployment issues.  
  [Norio Nomura](https://github.com/norio-nomura)

* AutoCorrect for TrailingNewlineRule only removes at most one line.  
  [John Estropia](https://github.com/JohnEstropia)

* `valid_docs` did not detect tuple as return value.  
  [Norio Nomura](https://github.com/norio-nomura)
  [#324](https://github.com/realm/SwiftLint/issues/324)

* Escape strings when using CSV reporter.  
  [JP Simard](https://github.com/jpsim)

## 0.5.5: Magic Drying Fluff Balls™

<http://www.amazon.com/Magic-Drying-Fluff-Balls-Softening/dp/B001EIW1SG>

##### Breaking

* None.

##### Enhancements

* None.

##### Bug Fixes

* Always fail if a YAML configuration file was found but could not be parsed.  
  [JP Simard](https://github.com/jpsim)
  [#310](https://github.com/realm/SwiftLint/issues/310)

* Make commands with modifiers work for violations with line-only locations.  
  [JP Simard](https://github.com/jpsim)
  [#316](https://github.com/realm/SwiftLint/issues/316)


## 0.5.4: Bounce™

##### Breaking

* Remove `Location.init(file:offset:)` in favor of the more explicit
  `Location.init(file:byteOffset:)` & `Location.init(file:characterOffset:)`.  
  [JP Simard](https://github.com/jpsim)

##### Enhancements

* Add `checkstyle` reporter to generate XML reports in the Checkstyle 4.3
  format.
  [JP Simard](https://github.com/jpsim)
  [#277](https://github.com/realm/SwiftLint/issues/277)

* Support command comment modifiers (`previous`, `this` & `next`) to limit the
  command's scope to a single line.
  [JP Simard](https://github.com/jpsim)
  [#222](https://github.com/realm/SwiftLint/issues/222)

* Add nested `.swiftlint.yml` configuration support.  
  [Scott Hoyt](https://github.com/scottrhoyt)
  [#299](https://github.com/realm/SwiftLint/issues/299)

##### Bug Fixes

* Fix multibyte handling in many rules.  
  [JP Simard](https://github.com/jpsim)
  [#279](https://github.com/realm/SwiftLint/issues/279)

* Fix an `NSRangeException` crash.  
  [Norio Nomura](https://github.com/norio-nomura)
  [#294](https://github.com/realm/SwiftLint/issues/294)

* The `valid_docs` rule now handles multibyte characters.  
  [Norio Nomura](https://github.com/norio-nomura)
  [#295](https://github.com/realm/SwiftLint/issues/295)


## 0.5.3: Mountain Scent

##### Breaking

* None.

##### Enhancements

* Improve autocorrect for OpeningBraceRule.  
  [Yasuhiro Inami](https://github.com/inamiy)

* Add autocorrect for ColonRule.  
  [Brian Partridge](https://github.com/brianpartridge)

* Add ClosingBraceRule.  
  [Yasuhiro Inami](https://github.com/inamiy)

##### Bug Fixes

* Fix false positives in ValidDocsRule.  
  [JP Simard](https://github.com/jpsim)
  [#267](https://github.com/realm/SwiftLint/issues/267)

## 0.5.2: Snuggle™

##### Breaking

* None.

##### Enhancements

* Performance improvements & unicode fixes (via SourceKitten).  
  [Norio Nomura](https://github.com/norio-nomura)

##### Bug Fixes

* Fix `ValidDocsRule` false positive when documenting functions with closure
  parameters.  
  [diogoguimaraes](https://github.com/diogoguimaraes)
  [#267](https://github.com/realm/SwiftLint/issues/267)


## 0.5.1: Lint Tray Malfunction

##### Breaking

* None.

##### Enhancements

* None.

##### Bug Fixes

* Make linting faster than 0.5.0, but slower than 0.4.0  
  [Norio Nomura](https://github.com/norio-nomura)
  [#119](https://github.com/jpsim/SourceKitten/issues/119)

* Re-introduce `--use-script-input-files` option for `lint` & `autocorrect`
  commands. Should also fix some issues when running SwiftLint from an Xcode
  build phase.  
  [JP Simard](https://github.com/jpsim)
  [#264](https://github.com/realm/SwiftLint/issues/264)


## 0.5.0: Downy™

##### Breaking

* `init()` is no longer a member of the `Rule` protocol.

##### Enhancements

* Add legacy constructor rule.  
  [Marcelo Fabri](https://github.com/marcelofabri)
  [#202](https://github.com/realm/SwiftLint/issues/202)

* The `VariableNameRule` now allows variable names when the entire name is
  capitalized. This allows stylistic usage common in cases like `URL` and other
  acronyms.  
  [Marcelo Fabri](https://github.com/marcelofabri)
  [#161](https://github.com/realm/SwiftLint/issues/161)

* Add `autocorrect` command to automatically correct certain violations
  (currently only `trailing_newline`, `trailing_semicolon` &
  `trailing_whitespace`).  
  [JP Simard](https://github.com/jpsim)
  [#5](https://github.com/realm/SwiftLint/issues/5)

* Allow to exclude files from `included` directory with `excluded`.  
  [Michal Laskowski](https://github.com/michallaskowski)

##### Bug Fixes

* Statement position rule no longer triggers for non-keyword uses of `catch` and
  `else`.  
  [JP Simard](https://github.com/jpsim)
  [#237](https://github.com/realm/SwiftLint/issues/237)

* Fix issues with multi-byte characters.  
  [JP Simard](https://github.com/jpsim)
  [#234](https://github.com/realm/SwiftLint/issues/234)


## 0.4.0: Wrinkle Release

##### Breaking

* API: Rename RuleExample to RuleDescription, remove StyleViolationType and
  combine Rule().identifier and Rule().example into Rule.description.  
  [JP Simard](https://github.com/jpsim)
  [#183](https://github.com/realm/SwiftLint/issues/183)

##### Enhancements

* The `VariableNameRule` now allows capitalized variable names when they are
  declared static. This allows stylistic usage common in cases like
  `OptionSetType` subclasses.  
  [Will Fleming](https://github.com/wfleming)

* Add `VariableNameMaxLengthRule` and `VariableNameMinLengthRule` parameter
  rules. Remove length checks on `VariableNameRule`.  
  [Mickael Morier](https://github.com/mmorier)

* Add trailing semicolon rule.  
  [JP Simard](https://github.com/jpsim)

* Add force try rule.  
  [JP Simard](https://github.com/jpsim)

* Support linting from Input Files provided by Run Script Phase of Xcode with
  `--use-script-input-files`.  
  [Norio Nomura](https://github.com/norio-nomura)
  [#193](https://github.com/realm/SwiftLint/pull/193)

##### Bug Fixes

* All rules now print their identifiers in reports.  
  [JP Simard](https://github.com/jpsim)
  [#180](https://github.com/realm/SwiftLint/issues/180)

* `ControlStatementRule` now detects all violations.  
  [Mickael Morier](https://github.com/mmorier)
  [#187](https://github.com/realm/SwiftLint/issues/187)

* `ControlStatementRule` no longer triggers a violation for acceptable use of
  parentheses.  
  [Mickael Morier](https://github.com/mmorier)
  [#189](https://github.com/realm/SwiftLint/issues/189)

* Nesting rule no longer triggers a violation for enums nested one level deep.  
  [JP Simard](https://github.com/jpsim)
  [#190](https://github.com/realm/SwiftLint/issues/190)

* `ColonRule` now triggers a violation even if equal operator is collapse to
  type and value.  
  [Mickael Morier](https://github.com/mmorier)
  [#135](https://github.com/realm/SwiftLint/issues/135)

* Fix an issue where logs would be printed asynchronously over each other.  
  [JP Simard](https://github.com/jpsim)
  [#200](https://github.com/realm/SwiftLint/issues/200)


## 0.3.0: Wrinkly Rules

##### Breaking

* `swiftlint rules` now just prints a list of all available rules and their
  identifiers.

##### Enhancements

* Support for Swift 2.1.  
  [JP Simard](https://github.com/jpsim)

* Added `StatementPositionRule` to make sure that catch, else if and else
  statements are on the same line as closing brace preceding them and after one
  space.  
  [Alex Culeva](https://github.com/S2dentik)

* Added `Comma Rule` to ensure there is a single space after a comma.  
  [Alex Culeva](https://github.com/S2dentik)

* Add rule identifier to all linter reports.  
  [zippy1978](https://github.com/zippy1978)

* Add `OpeningBraceRule` to make sure there is exactly a space before opening
  brace and it is on the same line as declaration.
  [Alex Culeva](https://github.com/S2dentik)

* Print to stderr for all informational logs. Only reporter outputs is logged to
  stdout.  
  [JP Simard](https://github.com/jpsim)

* JSON and CSV reporters now only print at the very end of the linting
  process.  
  [JP Simard](https://github.com/jpsim)

* Add support for `guard` statements to ControlStatementRule.  
  [David Potter](https://github.com/Tableau-David-Potter)

* Lint parameter variables.  
  [JP Simard](https://github.com/jpsim)

##### Bug Fixes

* Custom reporters are now supported even when not running with `--use-stdin`.  
  [JP Simard](https://github.com/jpsim)
  [#151](https://github.com/realm/SwiftLint/issues/151)

* Deduplicate files in the current directory.  
  [JP Simard](https://github.com/jpsim)
  [#154](https://github.com/realm/SwiftLint/issues/154)


## 0.2.0: Tumble Dry

##### Breaking

* SwiftLint now exclusively supports Swift 2.0.  
  [JP Simard](https://github.com/jpsim)
  [#77](https://github.com/realm/SwiftLint/issues/77)

* `ViolationSeverity` now has an associated type of `String` and two members:
  `.Warning` and `.Error`.  
  [JP Simard](https://github.com/jpsim)
  [#113](https://github.com/realm/SwiftLint/issues/113)

##### Enhancements

* Configure SwiftLint via a YAML file:
  Supports `disabled_rules`, `included`, `excluded` and passing parameters to
  parameterized rules.
  Pass a configuration file path to `--config`, defaults to `.swiftlint.yml`.  
  [JP Simard](https://github.com/jpsim)
  [#1](https://github.com/realm/SwiftLint/issues/1)
  [#3](https://github.com/realm/SwiftLint/issues/3)
  [#20](https://github.com/realm/SwiftLint/issues/20)
  [#26](https://github.com/realm/SwiftLint/issues/26)

* Updated `TypeNameRule` and `VariableNameRule` to allow private type & variable
  names to start with an underscore.
  [JP Simard](https://github.com/jpsim)

* Disable and re-enable rules from within source code comments using
  `// swiftlint:disable $IDENTIFIER` and `// swiftlint:enable $IDENTIFIER`.  
  [JP Simard](https://github.com/jpsim)
  [#4](https://github.com/realm/SwiftLint/issues/4)

* Add `--strict` lint flag which makes the lint fail if there are any
  warnings.  
  [Keith Smiley](https://github.com/keith)

* Violations are now printed to stderr.  
  [Keith Smiley](https://github.com/keith)

* Custom reporters are now supported. Specify a value for the `reporter:` key in
  your configuration file. Available reporters are `xcode` (default), `json`,
  `csv`.  
  [JP Simard](https://github.com/jpsim)
  [#42](https://github.com/realm/SwiftLint/issues/42)

##### Bug Fixes

* Improve performance of `TrailingWhitespaceRule`.  
  [Keith Smiley](https://github.com/keith)

* Allow newlines in function return arrow.  
  [JP Simard](https://github.com/jpsim)


## 0.1.2: FabricSoftenerRule

##### Breaking

* None.

##### Enhancements

* Added `OperatorFunctionWhitespaceRule` to make sure that
  you use whitespace around operators when defining them.  
  [Akira Hirakawa](https://github.com/akirahrkw)
  [#60](https://github.com/realm/SwiftLint/issues/60)

* Added `ReturnArrowWhitespaceRule` to make sure that
  you have 1 space before return arrow and return type.  
  [Akira Hirakawa](https://github.com/akirahrkw)

* Support linting from standard input (use `--use-stdin`).  
  [JP Simard](https://github.com/jpsim)
  [#78](https://github.com/realm/SwiftLint/issues/78)

* Improve performance of `TrailingNewlineRule`.  
  [Keith Smiley](https://github.com/keith)

* Lint parentheses around switch statements.  
  [Keith Smiley](https://github.com/keith)

##### Bug Fixes

* None.


## 0.1.1: Top Loading

##### Breaking

* The `Rule` and `ASTRule` protocol members are now non-static.  
  [aarondaub](https://github.com/aarondaub)

* Split `Rule` into `Rule` and `ParameterizedRule` protocols.  
  [aarondaub](https://github.com/aarondaub)
  [#21](https://github.com/realm/SwiftLint/issues/21)

##### Enhancements

* Added a command line option `--path` to specify a path to lint.  
  [Lars Lockefeer](https://github.com/larslockefeer)
  [#16](https://github.com/realm/SwiftLint/issues/16)

* swiftlint now returns a non-zero error code when a warning of high-severity
  or above is found in the source files being linted.  
  [Pat Wallace](https://github.com/pawrsccouk)
  [#30](https://github.com/realm/SwiftLint/issues/30)

* Added `rules` command to display which rules are currently applied along
  with examples.  
  [Chris Eidhof](https://github.com/chriseidhof)

* Cache parsing to reduce execution time by more than 50%.  
  [Nikolaj Schumacher](https://github.com/nschum)

* Added `ControlStatementRule` to make sure that if/for/while/do statements
  do not wrap their conditionals in parentheses.  
  [Andrea Mazzini](https://github.com/andreamazz)

* Character position is now included in violation location where appropriate.  
  [JP Simard](https://github.com/jpsim)
  [#62](https://github.com/realm/SwiftLint/issues/62)

* The following rules now conform to `ASTRule`:
  FunctionBodyLength, Nesting, TypeBodyLength, TypeName, VariableName.  
  [JP Simard](https://github.com/jpsim)

##### Bug Fixes

* Trailing newline and file length violations are now displayed in Xcode.  
  [JP Simard](https://github.com/jpsim)
  [#43](https://github.com/realm/SwiftLint/issues/43)


## 0.1.0: Fresh Out Of The Dryer

First Version!<|MERGE_RESOLUTION|>--- conflicted
+++ resolved
@@ -6,17 +6,14 @@
 
 ##### Enhancements
 
-<<<<<<< HEAD
 * Make `trailing_comma` rule autocorrectable.  
   [Samuel Susla](https://github.com/sammy-SC)
   [Jeremy David Giesbrecht](https://github.com/SDGGiesbrecht)
   [#1326](https://github.com/realm/SwiftLint/issues/1326)
-=======
 * Fix false positives on `for_where` rule and skip violation on
   complex conditions.  
   [Marcelo Fabri](https://github.com/marcelofabri)
   [#1387](https://github.com/realm/SwiftLint/issues/1387)
->>>>>>> ee90273d
 
 ##### Bug Fixes
 
